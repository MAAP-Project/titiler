"""Construct App."""

import os
from typing import Any, Dict, List, Optional, Union

from aws_cdk import App, CfnOutput, Duration, Stack, Tags
from aws_cdk import aws_apigatewayv2_alpha as apigw
from aws_cdk import aws_ec2 as ec2
from aws_cdk import aws_ecs as ecs
from aws_cdk import aws_ecs_patterns as ecs_patterns
from aws_cdk import aws_iam as iam
from aws_cdk import aws_lambda
from aws_cdk import aws_logs as logs
from aws_cdk.aws_apigatewayv2_integrations_alpha import HttpLambdaIntegration
from config import StackSettings
from constructs import Construct

settings = StackSettings()

if settings.mosaic_backend and settings.mosaic_host:
    settings.env.update(
        {"MOSAIC_BACKEND": settings.mosaic_backend, "MOSAIC_HOST": settings.mosaic_host}
    )


class titilerLambdaStack(Stack):
    """
    Titiler Lambda Stack

    This code is freely adapted from
    - https://github.com/leothomas/titiler/blob/10df64fbbdd342a0762444eceebaac18d8867365/stack/app.py author: @leothomas
    - https://github.com/ciaranevans/titiler/blob/3a4e04cec2bd9b90e6f80decc49dc3229b6ef569/stack/app.py author: @ciaranevans

    """

    def __init__(
        self,
        scope: Construct,
        id: str,
        memory: int = 1024,
<<<<<<< HEAD
        timeout: int = 60,
        runtime: aws_lambda.Runtime = aws_lambda.Runtime.PYTHON_3_8,
=======
        timeout: int = 30,
        runtime: aws_lambda.Runtime = aws_lambda.Runtime.PYTHON_3_10,
>>>>>>> fb49341b
        concurrent: Optional[int] = None,
        permissions: Optional[List[iam.PolicyStatement]] = None,
        environment: Optional[Dict] = None,
        code_dir: str = "./",
        **kwargs: Any,
    ) -> None:
        """Define stack."""
        super().__init__(scope, id, **kwargs)

        if settings.permissions_boundary_name is not None:
            boundary = iam.ManagedPolicy.from_managed_policy_name(
                self, "Boundary", settings.permissions_boundary_name
            )
            iam.PermissionsBoundary.of(self).apply(boundary)

        permissions = permissions or []
        environment = environment or {}

        lambda_function = aws_lambda.Function(
            self,
            f"{id}-lambda",
            runtime=runtime,
            code=aws_lambda.Code.from_docker_build(
                path=os.path.abspath(code_dir),
                file="lambda/Dockerfile",
            ),
            handler="handler.handler",
            memory_size=memory,
            reserved_concurrent_executions=concurrent,
            timeout=Duration.seconds(timeout),
            environment=environment,
            log_retention=logs.RetentionDays.ONE_WEEK,
        )

        for perm in permissions:
            lambda_function.add_to_role_policy(perm)

        api = apigw.HttpApi(
            self,
            f"{id}-endpoint",
<<<<<<< HEAD
            default_integration=apigw_integrations.HttpLambdaIntegration(
                f"{id}-hli",
                handler=lambda_function
=======
            default_integration=HttpLambdaIntegration(
                f"{id}-integration", handler=lambda_function
>>>>>>> fb49341b
            ),
        )
        CfnOutput(self, "Endpoint", value=api.url)


class titilerECSStack(Stack):
    """Titiler ECS Fargate Stack."""

    def __init__(
        self,
        scope: Construct,
        id: str,
        cpu: Union[int, float] = 256,
        memory: Union[int, float] = 512,
        mincount: int = 1,
        maxcount: int = 50,
        permissions: Optional[List[iam.PolicyStatement]] = None,
        environment: Optional[Dict] = None,
        code_dir: str = "./",
        **kwargs: Any,
    ) -> None:
        """Define stack."""
        super().__init__(scope, id, *kwargs)

        permissions = permissions or []
        environment = environment or {}

        vpc = ec2.Vpc(self, f"{id}-vpc", max_azs=2)

        cluster = ecs.Cluster(self, f"{id}-cluster", vpc=vpc)

        task_env = environment.copy()
        task_env.update({"LOG_LEVEL": "error"})

        # GUNICORN configuration
        if settings.workers_per_core:
            task_env.update({"WORKERS_PER_CORE": str(settings.workers_per_core)})
        if settings.max_workers:
            task_env.update({"MAX_WORKERS": str(settings.max_workers)})
        if settings.web_concurrency:
            task_env.update({"WEB_CONCURRENCY": str(settings.web_concurrency)})

        fargate_service = ecs_patterns.ApplicationLoadBalancedFargateService(
            self,
            f"{id}-service",
            cluster=cluster,
            cpu=cpu,
            memory_limit_mib=memory,
            desired_count=mincount,
            public_load_balancer=True,
            listener_port=80,
            task_image_options=ecs_patterns.ApplicationLoadBalancedTaskImageOptions(
                image=ecs.ContainerImage.from_registry(
                    f"ghcr.io/developmentseed/titiler:{settings.image_version}",
                ),
                container_port=80,
                environment=task_env,
            ),
        )
        fargate_service.target_group.configure_health_check(path="/healthz")

        for perm in permissions:
            fargate_service.task_definition.task_role.add_to_policy(perm)

        scalable_target = fargate_service.service.auto_scale_task_count(
            min_capacity=mincount, max_capacity=maxcount
        )

        # https://github.com/awslabs/aws-rails-provisioner/blob/263782a4250ca1820082bfb059b163a0f2130d02/lib/aws-rails-provisioner/scaling.rb#L343-L387
        scalable_target.scale_on_request_count(
            "RequestScaling",
            requests_per_target=50,
            scale_in_cooldown=Duration.seconds(240),
            scale_out_cooldown=Duration.seconds(30),
            target_group=fargate_service.target_group,
        )

        # scalable_target.scale_on_cpu_utilization(
        #     "CpuScaling", target_utilization_percent=70,
        # )

        fargate_service.service.connections.allow_from_any_ipv4(
            port_range=ec2.Port(
                protocol=ec2.Protocol.ALL,
                string_representation="All port 80",
                from_port=80,
            ),
            description="Allows traffic on port 80 from ALB",
        )


app = App()

perms = []
if settings.buckets:
    perms.append(
        iam.PolicyStatement(
            actions=["s3:GetObject"],
            resources=[
                f"arn:aws:s3:::{bucket}/{settings.key}" for bucket in settings.buckets
            ],
        )
    )

if settings.mosaic_backend == "s3://" and settings.mosaic_host:
    perms.append(
        iam.PolicyStatement(
            actions=["s3:GetObject", "s3:PutObject"],
            resources=[f"arn:aws:s3:::{settings.mosaic_host}*"],
        )
    )
elif settings.mosaic_backend == "dynamodb://":
    stack = core.Stack()
    perms.append(
        iam.PolicyStatement(
            actions=["dynamodb:CreateTable", "dynamodb:DescribeTable"],
            resources=[f"arn:aws:dynamodb:{stack.region}:{stack.account}:table/*"],
        )
    )
    # host will be of the form "us-east-1/mytitiler-prod-mosaicjson", and we need just the table name
    table_name = settings.mosaic_host.split("/", 1)[1]
    perms.append(
        iam.PolicyStatement(
            actions=[
                "dynamodb:Query",
                "dynamodb:GetItem",
                "dynamodb:Scan",
                "dynamodb:PutItem",
                "dynamodb:BatchWriteItem",
            ],
            resources=[
                f"arn:aws:dynamodb:{stack.region}:{stack.account}:table/{table_name}"
            ],
        )
    )

ecs_stack = titilerECSStack(
    app,
    f"{settings.name}-ecs-{settings.stage}",
    cpu=settings.task_cpu,
    memory=settings.task_memory,
    mincount=settings.min_ecs_instances,
    maxcount=settings.max_ecs_instances,
    permissions=perms,
    environment=settings.env,
)

<<<<<<< HEAD
lambda_stackname = f"{settings.stage}-{settings.name}-lambda"
titilerLambdaStack(
=======
lambda_stack = titilerLambdaStack(
>>>>>>> fb49341b
    app,
    f"{settings.name}-lambda-{settings.stage}",
    memory=settings.memory,
    timeout=settings.timeout,
    concurrent=settings.max_concurrent,
    permissions=perms,
    environment=settings.env,
)

# Tag infrastructure
for key, value in {
    "Project": settings.name,
    "Stack": settings.stage,
    "Owner": settings.owner,
    "Client": settings.client,
}.items():
    if value:
        Tags.of(ecs_stack).add(key, value)
        Tags.of(lambda_stack).add(key, value)


app.synth()<|MERGE_RESOLUTION|>--- conflicted
+++ resolved
@@ -38,13 +38,8 @@
         scope: Construct,
         id: str,
         memory: int = 1024,
-<<<<<<< HEAD
-        timeout: int = 60,
-        runtime: aws_lambda.Runtime = aws_lambda.Runtime.PYTHON_3_8,
-=======
         timeout: int = 30,
         runtime: aws_lambda.Runtime = aws_lambda.Runtime.PYTHON_3_10,
->>>>>>> fb49341b
         concurrent: Optional[int] = None,
         permissions: Optional[List[iam.PolicyStatement]] = None,
         environment: Optional[Dict] = None,
@@ -85,14 +80,8 @@
         api = apigw.HttpApi(
             self,
             f"{id}-endpoint",
-<<<<<<< HEAD
-            default_integration=apigw_integrations.HttpLambdaIntegration(
-                f"{id}-hli",
-                handler=lambda_function
-=======
             default_integration=HttpLambdaIntegration(
-                f"{id}-integration", handler=lambda_function
->>>>>>> fb49341b
+                f"{id}-hli", handler=lambda_function
             ),
         )
         CfnOutput(self, "Endpoint", value=api.url)
@@ -240,14 +229,9 @@
     environment=settings.env,
 )
 
-<<<<<<< HEAD
-lambda_stackname = f"{settings.stage}-{settings.name}-lambda"
-titilerLambdaStack(
-=======
 lambda_stack = titilerLambdaStack(
->>>>>>> fb49341b
     app,
-    f"{settings.name}-lambda-{settings.stage}",
+    f"{settings.stage}-{settings.name}-lambda",
     memory=settings.memory,
     timeout=settings.timeout,
     concurrent=settings.max_concurrent,

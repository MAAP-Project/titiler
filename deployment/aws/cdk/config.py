--- conflicted
+++ resolved
@@ -18,14 +18,11 @@
     # For more information on GDAL env see: https://gdal.org/user/configoptions.html
     # or https://developmentseed.org/titiler/advanced/performance_tuning/
     env: Dict = {
-<<<<<<< HEAD
         "CPL_VSIL_CURL_ALLOWED_EXTENSIONS": ".tif,.TIF,.tiff",
         "CPL_VSIL_CURL_CACHE_SIZE": "200000000",
-=======
->>>>>>> fb49341b
         "GDAL_CACHEMAX": "200",  # 200 mb
         "GDAL_DISABLE_READDIR_ON_OPEN": "EMPTY_DIR",
-        "GDAL_INGESTED_BYTES_AT_OPEN": "32768",  # get more bytes when opening the files.
+        "GDAL_INGESTED_BYTES_AT_OPEN": "32770",  # size of Landsat 8 header
         "GDAL_HTTP_MERGE_CONSECUTIVE_RANGES": "YES",
         "GDAL_HTTP_MULTIPLEX": "YES",
         "GDAL_HTTP_VERSION": "2",
@@ -34,7 +31,6 @@
         "VSI_CACHE": "TRUE",
         "VSI_CACHE_SIZE": "5000000",  # 5 MB (per file-handle)
         "AWS_REQUEST_PAYER": "requester",
-        "GDAL_INGESTED_BYTES_AT_OPEN": "32770" # size of Landsat 8 header
     }
 
     # S3 bucket names where TiTiler could do HEAD and GET Requests

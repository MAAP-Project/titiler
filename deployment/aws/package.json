{
  "name": "cdk-deploy",
  "version": "0.1.0",
  "description": "Dependencies for CDK deployment",
  "license": "MIT",
  "private": true,
  "dependencies": {
<<<<<<< HEAD
    "cdk": "1.119.0"
=======
    "cdk": "2.76.0-alpha.0"
>>>>>>> fb49341b
  },
  "scripts": {
    "cdk": "cdk"
  }
}<|MERGE_RESOLUTION|>--- conflicted
+++ resolved
@@ -5,11 +5,7 @@
   "license": "MIT",
   "private": true,
   "dependencies": {
-<<<<<<< HEAD
-    "cdk": "1.119.0"
-=======
     "cdk": "2.76.0-alpha.0"
->>>>>>> fb49341b
   },
   "scripts": {
     "cdk": "cdk"

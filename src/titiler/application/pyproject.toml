--- conflicted
+++ resolved
@@ -29,15 +29,9 @@
 ]
 dynamic = ["version"]
 dependencies = [
-<<<<<<< HEAD
-    "titiler.core==0.12.0",
-    "titiler.extensions[cogeo,stac]==0.12.0",
-    "titiler.mosaic==0.12.0",
-=======
     "titiler.core==0.14.0",
     "titiler.extensions[cogeo,stac]==0.14.0",
     "titiler.mosaic==0.14.0",
->>>>>>> e9ded402
     "starlette-cramjam>=0.3,<0.4",
     "pydantic-settings~=2.0",
 ]

--- conflicted
+++ resolved
@@ -120,11 +120,7 @@
         CORSMiddleware,
         allow_origins=api_settings.cors_origins,
         allow_credentials=True,
-<<<<<<< HEAD
-        allow_methods=["GET", "POST"],
-=======
         allow_methods=api_settings.cors_allow_methods,
->>>>>>> e9ded402
         allow_headers=["*"],
     )
 
@@ -219,18 +215,6 @@
         crumbs.append({"url": crumbpath.rstrip("/"), "part": part.capitalize()})
 
     return templates.TemplateResponse(
-<<<<<<< HEAD
-        name="index.html",
-        context={"request": request},
-        media_type="text/html",
-    )
-
-
-# to run the app locally, uncomment these lines:
-# import uvicorn
-# if __name__ == "__main__":
-#     uvicorn.run(app, host="0.0.0.0", port=8000)
-=======
         "index.html",
         {
             "request": request,
@@ -246,5 +230,4 @@
             "urlpath": str(request.url.path),
             "urlparams": str(request.url.query),
         },
-    )
->>>>>>> e9ded402
+    )
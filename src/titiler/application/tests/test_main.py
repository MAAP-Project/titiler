"""Test titiler.application.main.app."""
from fastapi import FastAPI
from starlette.testclient import TestClient


def test_health(app):
    """Test /healthz endpoint."""
    response = app.get("/healthz")
    assert response.status_code == 200
    assert response.json() == {"ping": "pong!"}

<<<<<<< HEAD
    response = TestClient(FastAPI()).get("/openapi.json")
    assert response.status_code == 200

    response = app.get("/docs")
=======
    response = app.get("/api")
    assert response.status_code == 200

    response = app.get("/api.html")
>>>>>>> e9ded402
    assert response.status_code == 200<|MERGE_RESOLUTION|>--- conflicted
+++ resolved
@@ -1,6 +1,4 @@
 """Test titiler.application.main.app."""
-from fastapi import FastAPI
-from starlette.testclient import TestClient
 
 
 def test_health(app):
@@ -9,15 +7,8 @@
     assert response.status_code == 200
     assert response.json() == {"ping": "pong!"}
 
-<<<<<<< HEAD
-    response = TestClient(FastAPI()).get("/openapi.json")
-    assert response.status_code == 200
-
-    response = app.get("/docs")
-=======
     response = app.get("/api")
     assert response.status_code == 200
 
     response = app.get("/api.html")
->>>>>>> e9ded402
     assert response.status_code == 200
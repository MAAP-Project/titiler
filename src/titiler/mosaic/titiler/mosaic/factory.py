"""TiTiler.mosaic Router factories."""

import asyncio
import logging
import os
import sys
import time
import uuid
from asyncio import wait_for
from dataclasses import dataclass
from functools import partial
from typing import Any, Callable, Dict, List, Literal, Optional, Tuple, Type, Union
from urllib.parse import urlencode

import morecantile
import rasterio
from cogeo_mosaic.backends import BaseBackend, DynamoDBBackend, MosaicBackend
from cogeo_mosaic.errors import MosaicError
from cogeo_mosaic.models import Info as mosaicInfo
from cogeo_mosaic.mosaic import MosaicJSON
from fastapi import Depends, Header, HTTPException, Path, Query
from geojson_pydantic.features import Feature
from geojson_pydantic.geometries import Polygon
from morecantile import tms as morecantile_tms
from morecantile.defaults import TileMatrixSets
from pydantic import conint
<<<<<<< HEAD
from pystac_client import Client
from rio_tiler.constants import MAX_THREADS, WGS84_CRS
from rio_tiler.io import BaseReader, COGReader, MultiBandReader, MultiBaseReader, Reader
=======
from rio_tiler.constants import MAX_THREADS, WGS84_CRS
from rio_tiler.io import BaseReader, MultiBandReader, MultiBaseReader, Reader
>>>>>>> e9ded402
from rio_tiler.models import Bounds
from rio_tiler.mosaic.methods import PixelSelectionMethod
from rio_tiler.mosaic.methods.base import MosaicMethodBase
from starlette.requests import Request
from starlette.responses import HTMLResponse, Response
<<<<<<< HEAD
from starlette.status import (
    HTTP_200_OK,
    HTTP_201_CREATED,
    HTTP_400_BAD_REQUEST,
    HTTP_404_NOT_FOUND,
    HTTP_409_CONFLICT,
    HTTP_415_UNSUPPORTED_MEDIA_TYPE,
    HTTP_500_INTERNAL_SERVER_ERROR,
)

from titiler.core.dependencies import CoordCRSParams, DefaultDependency
=======
from typing_extensions import Annotated

from titiler.core.dependencies import (
    BufferParams,
    ColorFormulaParams,
    CoordCRSParams,
    DefaultDependency,
)
>>>>>>> e9ded402
from titiler.core.factory import BaseTilerFactory, img_endpoint_params
from titiler.core.models.mapbox import TileJSON
from titiler.core.resources.enums import ImageType, MediaType, OptionalHeader
from titiler.core.resources.responses import GeoJSONResponse, JSONResponse, XMLResponse
from titiler.core.utils import render_image
from titiler.mosaic.models.responses import Point
<<<<<<< HEAD
from titiler.mosaic.resources.models import (
    Link,
    MosaicEntity,
    StacApiQueryRequestBody,
    StoreException,
    TooManyResultsException,
    UnsupportedOperationException,
    UrisRequestBody,
)

from .settings import mosaic_config


# This code is copied from marblecutter
#  https://github.com/mojodna/marblecutter/blob/master/marblecutter/stats.py
# License:
# Original work Copyright 2016 Stamen Design
# Modified work Copyright 2016-2017 Seth Fitzsimmons
# Modified work Copyright 2016 American Red Cross
# Modified work Copyright 2016-2017 Humanitarian OpenStreetMap Team
# Modified work Copyright 2017 Mapzen
class Timer(object):
    """Time a code block."""

    def __enter__(self):
        """Starts timer."""
        self.start = time.time()
        return self

    def __exit__(self, ty, val, tb):
        """Stops timer."""
        self.end = time.time()
        self.elapsed = self.end - self.start

    @property
    def from_start(self):
        """Return time elapsed from start."""
        return time.time() - self.start


if sys.version_info >= (3, 9):
    from typing import Annotated  # pylint: disable=no-name-in-module
else:
    from typing_extensions import Annotated
=======
>>>>>>> e9ded402


def PixelSelectionParams(
    pixel_selection: Annotated[  # type: ignore
        Literal[tuple([e.name for e in PixelSelectionMethod])],
        Query(description="Pixel selection method."),
    ] = "first",
) -> MosaicMethodBase:
    """
    Returns the mosaic method used to combine datasets together.
    """
    return PixelSelectionMethod[pixel_selection].value()


@dataclass
class MosaicTilerFactory(BaseTilerFactory):
    """
    MosaicTiler Factory.

    The main difference with titiler.endpoint.factory.TilerFactory is that this factory
    needs the `reader` to be of `cogeo_mosaic.backends.BaseBackend` type (e.g MosaicBackend) and a `dataset_reader` (BaseReader).
    """

    reader: Type[BaseBackend] = MosaicBackend
    dataset_reader: Union[
        Type[BaseReader],
        Type[MultiBaseReader],
        Type[MultiBandReader],
    ] = Reader

    backend_dependency: Type[DefaultDependency] = DefaultDependency

    pixel_selection_dependency: Callable[..., MosaicMethodBase] = PixelSelectionParams

    supported_tms: TileMatrixSets = morecantile_tms
    default_tms: str = "WebMercatorQuad"

    # Add/Remove some endpoints
    add_viewer: bool = True

    logger = logging.getLogger(__name__)

    def register_routes(self):
        """
        This Method register routes to the router.

        Because we wrap the endpoints in a class we cannot define the routes as
        methods (because of the self argument). The HACK is to define routes inside
        the class method and register them after the class initialization.

        """

        self.read()
        self.bounds()
        self.info()
        self.tile()
        self.tilejson()
        self.wmts()
        self.point()
        self.validate()
        self.assets()
        self.mosaics()

        # Optional Routes
        if self.add_viewer:
            self.map_viewer()

    ############################################################################
    # /read
    ############################################################################
    def read(self):
        """Register / (Get) Read endpoint."""

        @self.router.get(
            "/",
            response_model=MosaicJSON,
            response_model_exclude_none=True,
            responses={200: {"description": "Return MosaicJSON definition"}},
        )
        def read(
            src_path=Depends(self.path_dependency),
            backend_params=Depends(self.backend_dependency),
            reader_params=Depends(self.reader_dependency),
            env=Depends(self.environment_dependency),
        ):
            """Read a MosaicJSON"""
            with rasterio.Env(**env):
                with self.reader(
                    src_path,
                    reader=self.dataset_reader,
                    reader_options={**reader_params},
                    **backend_params,
                ) as src_dst:
                    return src_dst.mosaic_def

    ############################################################################
    # /bounds
    ############################################################################
    def bounds(self):
        """Register /bounds endpoint."""

        @self.router.get(
            "/bounds",
            response_model=Bounds,
            responses={200: {"description": "Return the bounds of the MosaicJSON"}},
        )
        def bounds(
            src_path=Depends(self.path_dependency),
            backend_params=Depends(self.backend_dependency),
            reader_params=Depends(self.reader_dependency),
            env=Depends(self.environment_dependency),
        ):
            """Return the bounds of the MosaicJSON."""
            with rasterio.Env(**env):
                with self.reader(
                    src_path,
                    reader=self.dataset_reader,
                    reader_options={**reader_params},
                    **backend_params,
                ) as src_dst:
                    return {"bounds": src_dst.geographic_bounds}

    ############################################################################
    # /info
    ############################################################################
    def info(self):
        """Register /info endpoint"""

        @self.router.get(
            "/info",
            response_model=mosaicInfo,
            responses={200: {"description": "Return info about the MosaicJSON"}},
        )
        def info(
            src_path=Depends(self.path_dependency),
            backend_params=Depends(self.backend_dependency),
            reader_params=Depends(self.reader_dependency),
            env=Depends(self.environment_dependency),
        ):
            """Return basic info."""
            with rasterio.Env(**env):
                with self.reader(
                    src_path,
                    reader=self.dataset_reader,
                    reader_options={**reader_params},
                    **backend_params,
                ) as src_dst:
                    return src_dst.info()

        @self.router.get(
            "/info.geojson",
            response_model=Feature[Polygon, mosaicInfo],
            response_model_exclude_none=True,
            response_class=GeoJSONResponse,
            responses={
                200: {
                    "content": {"application/geo+json": {}},
                    "description": "Return mosaic's basic info as a GeoJSON feature.",
                }
            },
        )
        def info_geojson(
            src_path=Depends(self.path_dependency),
            backend_params=Depends(self.backend_dependency),
            reader_params=Depends(self.reader_dependency),
            env=Depends(self.environment_dependency),
        ):
            """Return mosaic's basic info as a GeoJSON feature."""
            with rasterio.Env(**env):
                with self.reader(
                    src_path,
                    reader=self.dataset_reader,
                    reader_options={**reader_params},
                    **backend_params,
                ) as src_dst:
                    info = src_dst.info()
                    return Feature(
                        type="Feature",
                        geometry=Polygon.from_bounds(*info.bounds),
                        properties=info,
                    )

    ############################################################################
    # /tiles
    ############################################################################
    def tile(self):  # noqa: C901
        """Register /tiles endpoints."""

        @self.router.get("/tiles/{z}/{x}/{y}", **img_endpoint_params)
        @self.router.get("/tiles/{z}/{x}/{y}.{format}", **img_endpoint_params)
        @self.router.get("/tiles/{z}/{x}/{y}@{scale}x", **img_endpoint_params)
        @self.router.get("/tiles/{z}/{x}/{y}@{scale}x.{format}", **img_endpoint_params)
        @self.router.get("/tiles/{tileMatrixSetId}/{z}/{x}/{y}", **img_endpoint_params)
        @self.router.get(
            "/tiles/{tileMatrixSetId}/{z}/{x}/{y}.{format}", **img_endpoint_params
        )
        @self.router.get(
            "/tiles/{tileMatrixSetId}/{z}/{x}/{y}@{scale}x", **img_endpoint_params
        )
        @self.router.get(
            "/tiles/{tileMatrixSetId}/{z}/{x}/{y}@{scale}x.{format}",
            **img_endpoint_params,
        )
        def tile(
            z: Annotated[
                int,
                Path(
                    description="Identifier (Z) selecting one of the scales defined in the TileMatrixSet and representing the scaleDenominator the tile.",
                ),
            ],
            x: Annotated[
                int,
                Path(
                    description="Column (X) index of the tile on the selected TileMatrix. It cannot exceed the MatrixHeight-1 for the selected TileMatrix.",
                ),
            ],
            y: Annotated[
                int,
                Path(
                    description="Row (Y) index of the tile on the selected TileMatrix. It cannot exceed the MatrixWidth-1 for the selected TileMatrix.",
                ),
            ],
            tileMatrixSetId: Annotated[
                Literal[tuple(self.supported_tms.list())],
                f"Identifier selecting one of the TileMatrixSetId supported (default: '{self.default_tms}')",
            ] = self.default_tms,
            scale: Annotated[
                conint(gt=0, le=4),
                "Tile size scale. 1=256x256, 2=512x512...",
            ] = 1,
            format: Annotated[
                ImageType,
                "Default will be automatically defined if the output image needs a mask (png) or not (jpeg).",
            ] = None,
            src_path=Depends(self.path_dependency),
            layer_params=Depends(self.layer_dependency),
            dataset_params=Depends(self.dataset_dependency),
            pixel_selection=Depends(self.pixel_selection_dependency),
<<<<<<< HEAD
            buffer: Annotated[
                Optional[float],
                Query(
                    gt=0,
                    title="Tile buffer.",
                    description="Buffer on each side of the given tile. It must be a multiple of `0.5`. Output **tilesize** will be expanded to `tilesize + 2 * buffer` (e.g 0.5 = 257x257, 1.0 = 258x258).",
                ),
            ] = None,
            post_process=Depends(self.process_dependency),
            rescale=Depends(self.rescale_dependency),
            color_formula: Annotated[
                Optional[str],
                Query(
                    title="Color Formula",
                    description="rio-color formula (info: https://github.com/mapbox/rio-color)",
                ),
            ] = None,
=======
            buffer=Depends(BufferParams),
            post_process=Depends(self.process_dependency),
            rescale=Depends(self.rescale_dependency),
            color_formula=Depends(ColorFormulaParams),
>>>>>>> e9ded402
            colormap=Depends(self.colormap_dependency),
            render_params=Depends(self.render_dependency),
            backend_params=Depends(self.backend_dependency),
            reader_params=Depends(self.reader_dependency),
            env=Depends(self.environment_dependency),
        ):
            """Create map tile from a COG."""
            if scale < 1 or scale > 4:
                raise HTTPException(
                    400,
                    f"Invalid 'scale' parameter: {scale}. Scale HAVE TO be between 1 and 4",
                )

            threads = int(os.getenv("MOSAIC_CONCURRENCY", MAX_THREADS))

            strict_zoom = str(os.getenv("MOSAIC_STRICT_ZOOM", False)).lower() in [
                "true",
                "yes",
            ]

            tms = self.supported_tms.get(tileMatrixSetId)
            with rasterio.Env(**env):
                with self.reader(
                    src_path,
                    tms=tms,
                    reader=self.dataset_reader,
                    reader_options={**reader_params},
                    **backend_params,
                ) as src_dst:

                    if strict_zoom and (z < src_dst.minzoom or z > src_dst.maxzoom):
                        raise HTTPException(
                            400,
                            f"Invalid ZOOM level {z}. Should be between {src_dst.minzoom} and {src_dst.maxzoom}",
                        )

                    image, assets = src_dst.tile(
                        x,
                        y,
                        z,
                        pixel_selection=pixel_selection,
                        tilesize=scale * 256,
                        threads=threads,
                        buffer=buffer,
                        **layer_params,
                        **dataset_params,
                    )

            if post_process:
                image = post_process(image)

            if rescale:
                image.rescale(rescale)

            if color_formula:
                image.apply_color_formula(color_formula)

            content, media_type = render_image(
                image,
                output_format=format,
                colormap=colormap,
                **render_params,
            )

            headers: Dict[str, str] = {}
            if OptionalHeader.x_assets in self.optional_headers:
                headers["X-Assets"] = ",".join(assets)

            return Response(content, media_type=media_type, headers=headers)

    def tilejson(self):  # noqa: C901
        """Add tilejson endpoint."""

        @self.router.get(
            "/tilejson.json",
            response_model=TileJSON,
            responses={200: {"description": "Return a tilejson"}},
            response_model_exclude_none=True,
        )
        @self.router.get(
            "/{tileMatrixSetId}/tilejson.json",
            response_model=TileJSON,
            responses={200: {"description": "Return a tilejson"}},
            response_model_exclude_none=True,
        )
        def tilejson(
            request: Request,
            tileMatrixSetId: Annotated[
                Literal[tuple(self.supported_tms.list())],
                f"Identifier selecting one of the TileMatrixSetId supported (default: '{self.default_tms}')",
            ] = self.default_tms,
            src_path=Depends(self.path_dependency),
            tile_format: Annotated[
                Optional[ImageType],
                Query(
                    description="Default will be automatically defined if the output image needs a mask (png) or not (jpeg).",
                ),
            ] = None,
            tile_scale: Annotated[
                int,
                Query(
                    gt=0, lt=4, description="Tile size scale. 1=256x256, 2=512x512..."
                ),
            ] = 1,
            minzoom: Annotated[
                Optional[int],
                Query(description="Overwrite default minzoom."),
            ] = None,
            maxzoom: Annotated[
                Optional[int],
                Query(description="Overwrite default maxzoom."),
            ] = None,
            layer_params=Depends(self.layer_dependency),
            dataset_params=Depends(self.dataset_dependency),
            pixel_selection=Depends(self.pixel_selection_dependency),
<<<<<<< HEAD
            buffer: Annotated[
                Optional[float],
                Query(
                    gt=0,
                    title="Tile buffer.",
                    description="Buffer on each side of the given tile. It must be a multiple of `0.5`. Output **tilesize** will be expanded to `tilesize + 2 * buffer` (e.g 0.5 = 257x257, 1.0 = 258x258).",
                ),
            ] = None,
            post_process=Depends(self.process_dependency),
            rescale=Depends(self.rescale_dependency),
            color_formula: Annotated[
                Optional[str],
                Query(
                    title="Color Formula",
                    description="rio-color formula (info: https://github.com/mapbox/rio-color)",
                ),
            ] = None,
=======
            buffer=Depends(BufferParams),
            post_process=Depends(self.process_dependency),
            rescale=Depends(self.rescale_dependency),
            color_formula=Depends(ColorFormulaParams),
>>>>>>> e9ded402
            colormap=Depends(self.colormap_dependency),
            render_params=Depends(self.render_dependency),
            backend_params=Depends(self.backend_dependency),
            reader_params=Depends(self.reader_dependency),
            env=Depends(self.environment_dependency),
        ):
            """Return TileJSON document for a COG."""
            route_params = {
                "z": "{z}",
                "x": "{x}",
                "y": "{y}",
                "scale": tile_scale,
                "tileMatrixSetId": tileMatrixSetId,
            }
            if tile_format:
                route_params["format"] = tile_format.value
            tiles_url = self.url_for(request, "tile", **route_params)

            qs_key_to_remove = [
                "tilematrixsetid",
                "tile_format",
                "tile_scale",
                "minzoom",
                "maxzoom",
            ]
            qs = [
                (key, value)
                for (key, value) in request.query_params._list
                if key.lower() not in qs_key_to_remove
            ]
            if qs:
                tiles_url += f"?{urlencode(qs)}"

            tms = self.supported_tms.get(tileMatrixSetId)
            with rasterio.Env(**env):
                with self.reader(
                    src_path,
                    tms=tms,
                    reader=self.dataset_reader,
                    reader_options={**reader_params},
                    **backend_params,
                ) as src_dst:
                    center = list(src_dst.mosaic_def.center)
                    if minzoom is not None:
                        center[-1] = minzoom

                    return {
                        "bounds": src_dst.bounds,
                        "center": tuple(center),
                        "minzoom": minzoom if minzoom is not None else src_dst.minzoom,
                        "maxzoom": maxzoom if maxzoom is not None else src_dst.maxzoom,
                        "tiles": [tiles_url],
                    }

    def map_viewer(self):  # noqa: C901
        """Register /map endpoint."""

        @self.router.get("/map", response_class=HTMLResponse)
        @self.router.get("/{tileMatrixSetId}/map", response_class=HTMLResponse)
        def map_viewer(
            request: Request,
            src_path=Depends(self.path_dependency),
            tileMatrixSetId: Annotated[
                Literal[tuple(self.supported_tms.list())],
                f"Identifier selecting one of the TileMatrixSetId supported (default: '{self.default_tms}')",
            ] = self.default_tms,
            tile_format: Annotated[
                Optional[ImageType],
                Query(
                    description="Default will be automatically defined if the output image needs a mask (png) or not (jpeg).",
                ),
            ] = None,
            tile_scale: Annotated[
                int,
                Query(
                    gt=0, lt=4, description="Tile size scale. 1=256x256, 2=512x512..."
                ),
            ] = 1,
            minzoom: Annotated[
                Optional[int],
                Query(description="Overwrite default minzoom."),
            ] = None,
            maxzoom: Annotated[
                Optional[int],
                Query(description="Overwrite default maxzoom."),
            ] = None,
            layer_params=Depends(self.layer_dependency),
            dataset_params=Depends(self.dataset_dependency),
            pixel_selection=Depends(self.pixel_selection_dependency),
<<<<<<< HEAD
            buffer: Annotated[
                Optional[float],
                Query(
                    gt=0,
                    title="Tile buffer.",
                    description="Buffer on each side of the given tile. It must be a multiple of `0.5`. Output **tilesize** will be expanded to `tilesize + 2 * buffer` (e.g 0.5 = 257x257, 1.0 = 258x258).",
                ),
            ] = None,
            rescale=Depends(self.rescale_dependency),
            color_formula: Annotated[
                Optional[str],
                Query(
                    title="Color Formula",
                    description="rio-color formula (info: https://github.com/mapbox/rio-color)",
                ),
            ] = None,
=======
            buffer=Depends(BufferParams),
            rescale=Depends(self.rescale_dependency),
            color_formula=Depends(ColorFormulaParams),
>>>>>>> e9ded402
            colormap=Depends(self.colormap_dependency),
            render_params=Depends(self.render_dependency),
            backend_params=Depends(self.backend_dependency),
            reader_params=Depends(self.reader_dependency),
            env=Depends(self.environment_dependency),
        ):
            """Return TileJSON document for a dataset."""
            tilejson_url = self.url_for(
                request, "tilejson", tileMatrixSetId=tileMatrixSetId
            )
            if request.query_params._list:
                tilejson_url += f"?{urlencode(request.query_params._list)}"

            tms = self.supported_tms.get(tileMatrixSetId)
            return self.templates.TemplateResponse(
                name="map.html",
                context={
                    "request": request,
                    "tilejson_endpoint": tilejson_url,
                    "tms": tms,
                    "resolutions": [tms._resolution(matrix) for matrix in tms],
                },
                media_type="text/html",
            )

    def wmts(self):  # noqa: C901
        """Add wmts endpoint."""

        @self.router.get("/WMTSCapabilities.xml", response_class=XMLResponse)
        @self.router.get(
            "/{tileMatrixSetId}/WMTSCapabilities.xml", response_class=XMLResponse
        )
        def wmts(
            request: Request,
            tileMatrixSetId: Annotated[
                Literal[tuple(self.supported_tms.list())],
                f"Identifier selecting one of the TileMatrixSetId supported (default: '{self.default_tms}')",
            ] = self.default_tms,
            src_path=Depends(self.path_dependency),
            tile_format: Annotated[
                ImageType,
                Query(description="Output image type. Default is png."),
            ] = ImageType.png,
            tile_scale: Annotated[
                int,
                Query(
                    gt=0, lt=4, description="Tile size scale. 1=256x256, 2=512x512..."
                ),
            ] = 1,
            minzoom: Annotated[
                Optional[int],
                Query(description="Overwrite default minzoom."),
            ] = None,
            maxzoom: Annotated[
                Optional[int],
                Query(description="Overwrite default maxzoom."),
            ] = None,
<<<<<<< HEAD
            layer_params=Depends(self.layer_dependency),  # noqa
            dataset_params=Depends(self.dataset_dependency),  # noqa
            pixel_selection=Depends(self.pixel_selection_dependency),  # noqa
            buffer: Annotated[
                Optional[float],
                Query(
                    gt=0,
                    title="Tile buffer.",
                    description="Buffer on each side of the given tile. It must be a multiple of `0.5`. Output **tilesize** will be expanded to `tilesize + 2 * buffer` (e.g 0.5 = 257x257, 1.0 = 258x258).",
                ),
            ] = None,
            post_process=Depends(self.process_dependency),  # noqa
            rescale=Depends(self.rescale_dependency),  # noqa
            color_formula: Annotated[
                Optional[str],
                Query(
                    title="Color Formula",
                    description="rio-color formula (info: https://github.com/mapbox/rio-color)",
                ),
            ] = None,
            colormap=Depends(self.colormap_dependency),  # noqa
            render_params=Depends(self.render_dependency),  # noqa
=======
            layer_params=Depends(self.layer_dependency),
            dataset_params=Depends(self.dataset_dependency),
            pixel_selection=Depends(self.pixel_selection_dependency),
            buffer=Depends(BufferParams),
            post_process=Depends(self.process_dependency),
            rescale=Depends(self.rescale_dependency),
            color_formula=Depends(ColorFormulaParams),
            colormap=Depends(self.colormap_dependency),
            render_params=Depends(self.render_dependency),
>>>>>>> e9ded402
            backend_params=Depends(self.backend_dependency),
            reader_params=Depends(self.reader_dependency),
            env=Depends(self.environment_dependency),
        ):
            """OGC WMTS endpoint."""
            route_params = {
                "z": "{TileMatrix}",
                "x": "{TileCol}",
                "y": "{TileRow}",
                "scale": tile_scale,
                "format": tile_format.value,
                "tileMatrixSetId": tileMatrixSetId,
            }
            tiles_url = self.url_for(request, "tile", **route_params)

            qs_key_to_remove = [
                "tilematrixsetid",
                "tile_format",
                "tile_scale",
                "minzoom",
                "maxzoom",
                "service",
                "request",
            ]
            qs = [
                (key, value)
                for (key, value) in request.query_params._list
                if key.lower() not in qs_key_to_remove
            ]
            if qs:
                tiles_url += f"?{urlencode(qs)}"

            tms = self.supported_tms.get(tileMatrixSetId)
            with rasterio.Env(**env):
                with self.reader(
                    src_path,
                    tms=tms,
                    reader=self.dataset_reader,
                    reader_options={**reader_params},
                    **backend_params,
                ) as src_dst:
                    bounds = src_dst.geographic_bounds
                    minzoom = minzoom if minzoom is not None else src_dst.minzoom
                    maxzoom = maxzoom if maxzoom is not None else src_dst.maxzoom

            tileMatrix = []
            for zoom in range(minzoom, maxzoom + 1):  # type: ignore
                matrix = tms.matrix(zoom)
                tm = f"""
                        <TileMatrix>
                            <ows:Identifier>{matrix.id}</ows:Identifier>
                            <ScaleDenominator>{matrix.scaleDenominator}</ScaleDenominator>
                            <TopLeftCorner>{matrix.pointOfOrigin[0]} {matrix.pointOfOrigin[1]}</TopLeftCorner>
                            <TileWidth>{matrix.tileWidth}</TileWidth>
                            <TileHeight>{matrix.tileHeight}</TileHeight>
                            <MatrixWidth>{matrix.matrixWidth}</MatrixWidth>
                            <MatrixHeight>{matrix.matrixHeight}</MatrixHeight>
                        </TileMatrix>"""
                tileMatrix.append(tm)

            return self.templates.TemplateResponse(
                "wmts.xml",
                {
                    "request": request,
                    "tiles_endpoint": tiles_url,
                    "bounds": bounds,
                    "tileMatrix": tileMatrix,
                    "tms": tms,
                    "title": "Mosaic",
                    "layer_name": "mosaic",
                    "media_type": tile_format.mediatype,
                },
                media_type=MediaType.xml.value,
            )

    ############################################################################
    # /point (Optional)
    ############################################################################
    def point(self):
        """Register /point endpoint."""

        @self.router.get(
            "/point/{lon},{lat}",
            response_model=Point,
            response_class=JSONResponse,
            responses={200: {"description": "Return a value for a point"}},
        )
        def point(
            response: Response,
            lon: Annotated[float, Path(description="Longitude")],
            lat: Annotated[float, Path(description="Latitude")],
            src_path=Depends(self.path_dependency),
            coord_crs=Depends(CoordCRSParams),
            layer_params=Depends(self.layer_dependency),
            dataset_params=Depends(self.dataset_dependency),
            backend_params=Depends(self.backend_dependency),
            reader_params=Depends(self.reader_dependency),
            env=Depends(self.environment_dependency),
        ):
            """Get Point value for a Mosaic."""
            threads = int(os.getenv("MOSAIC_CONCURRENCY", MAX_THREADS))

            with rasterio.Env(**env):
                with self.reader(
                    src_path,
                    reader=self.dataset_reader,
                    reader_options={**reader_params},
                    **backend_params,
                ) as src_dst:
                    values = src_dst.point(
                        lon,
                        lat,
                        coord_crs=coord_crs or WGS84_CRS,
                        threads=threads,
                        **layer_params,
                        **dataset_params,
                    )

            return {
                "coordinates": [lon, lat],
                "values": [
                    (src, pts.data.tolist(), pts.band_names) for src, pts in values
                ],
            }

    def validate(self):
        """Register /validate endpoint."""

        @self.router.post("/validate")
        def validate(body: MosaicJSON):
            """Validate a MosaicJSON"""
            return True

    ############################################################################
    # /mosaics
    ############################################################################
    def mosaics(self):  # noqa: C901
        """Register /mosaics endpoints."""

        # with dynamodb backend, the tiles field for this is always empty
        # https://github.com/developmentseed/cogeo-mosaic/issues/175
        @self.router.get(
            "/mosaics/{mosaic_id}",
            response_model=MosaicEntity,
            responses={
                HTTP_200_OK: {
                    "description": "Return a Mosaic resource for the given ID."
                },
                HTTP_404_NOT_FOUND: {
                    "description": "Mosaic resource for the given ID does not exist."
                },
            },
        )
        async def get_mosaic(
            request: Request,
            mosaic_id: str,
            env=Depends(self.environment_dependency),
            reader_params=Depends(self.reader_dependency),
        ) -> MosaicEntity:
            self_uri = self.url_for(request, "get_mosaic", mosaic_id=mosaic_id)
            with rasterio.Env(**env):
                if await retrieve(mosaic_id, reader_params):
                    return mk_mosaic_entity(mosaic_id=mosaic_id, self_uri=self_uri)
                else:
                    raise HTTPException(
                        HTTP_404_NOT_FOUND,
                        "Error: mosaic with given ID does not exist.",
                    )

        @self.router.get(
            "/mosaics/{mosaic_id}/mosaicjson",
            response_model=MosaicJSON,
            responses={
                200: {
                    "description": "Return a MosaicJSON definition for the given ID."
                },
                404: {
                    "description": "Mosaic resource for the given ID does not exist."
                },
            },
        )
        async def get_mosaic_mosaicjson(
            mosaic_id: str,
            env=Depends(self.environment_dependency),
            reader_params=Depends(self.reader_dependency),
        ) -> MosaicJSON:
            with rasterio.Env(**env):
                if m := await retrieve(mosaic_id, reader_params, include_tiles=True):
                    return m
                else:
                    raise HTTPException(
                        HTTP_404_NOT_FOUND,
                        "Error: mosaic with given ID does not exist.",
                    )

        # derived from cogeo.xyz
        @self.router.get(
            r"/mosaics/{mosaic_id}/tilejson.json",
            response_model=TileJSON,
            responses={
                200: {"description": "Return a tilejson for the given ID."},
                404: {
                    "description": "Mosaic resource for the given ID does not exist."
                },
            },
            response_model_exclude_none=True,
        )
        async def get_mosaic_tilejson(
            mosaic_id: str,
            request: Request,
            tile_format: Optional[ImageType] = Query(
                None, description="Output image type. Default is auto."
            ),
            tile_scale: int = Query(
                1, gt=0, lt=4, description="Tile size scale. 1=256x256, 2=512x512..."
            ),
            minzoom: Optional[int] = Query(
                None, description="Overwrite default minzoom."
            ),
            maxzoom: Optional[int] = Query(
                None, description="Overwrite default maxzoom."
            ),
            layer_params=Depends(self.layer_dependency),  # noqa
            dataset_params=Depends(self.dataset_dependency),  # noqa
            render_params=Depends(self.render_dependency),  # noqa
            colormap=Depends(self.colormap_dependency),  # noqa,
            env=Depends(self.environment_dependency),
            reader_params=Depends(self.reader_dependency),
        ) -> TileJSON:
            """Return TileJSON document for a MosaicJSON."""

            kwargs = {
                "mosaic_id": mosaic_id,
                "z": "{z}",
                "x": "{x}",
                "y": "{y}",
                "scale": tile_scale,
            }
            if tile_format:
                kwargs["format"] = tile_format.value
            tiles_url = self.url_for(request, "tile", **kwargs)

            q = dict(request.query_params)
            q.pop("TileMatrixSetId", None)
            q.pop("tile_format", None)
            q.pop("tile_scale", None)
            qs = urlencode(list(q.items()))
            tiles_url += f"?{qs}"

            with rasterio.Env(**env):
                if mosaicjson := await retrieve(mosaic_id, reader_params):
                    center = list(mosaicjson.center)
                    if minzoom:
                        center[-1] = minzoom
                    return TileJSON(
                        bounds=mosaicjson.bounds,
                        center=tuple(center),
                        minzoom=minzoom if minzoom is not None else mosaicjson.minzoom,
                        maxzoom=maxzoom if maxzoom is not None else mosaicjson.maxzoom,
                        name=mosaic_id,
                        tiles=[tiles_url],
                    )
                else:
                    raise HTTPException(
                        HTTP_404_NOT_FOUND,
                        "Error: mosaic with given ID does not exist.",
                    )

        @self.router.post(
            "/mosaics",
            status_code=HTTP_201_CREATED,
            responses={
                HTTP_201_CREATED: {"description": "Created a new mosaic"},
                HTTP_409_CONFLICT: {
                    "description": "Conflict while trying to create mosaic"
                },
                HTTP_500_INTERNAL_SERVER_ERROR: {
                    "description": "Mosaic could not be created"
                },
            },
            response_model=MosaicEntity,
        )
        async def post_mosaics(
            request: Request,
            response: Response,
            content_type: Optional[str] = Header(None),
            env=Depends(self.environment_dependency),
        ) -> MosaicEntity:
            """Create a MosaicJSON"""

            mosaicjson = await populate_mosaicjson(request, content_type)
            mosaic_id = str(uuid.uuid4())

            # duplicate IDs are unlikely to exist, but handle it just to be safe
            try:
                with rasterio.Env(**env):
                    await store(mosaic_id, mosaicjson, env, overwrite=False)
            except StoreException as e:
                raise HTTPException(
                    HTTP_409_CONFLICT, "Error: mosaic with given ID already exists"
                ) from e
            except Exception as e:
                logging.error(f"could not save mosaic: {e}")
                raise HTTPException(
                    HTTP_500_INTERNAL_SERVER_ERROR, "Error: could not save mosaic"
                ) from e

            self_uri = self.url_for(request, "get_mosaic", mosaic_id=mosaic_id)

            response.headers["Location"] = self_uri

            return mk_mosaic_entity(mosaic_id, self_uri)

        # @self.router.put(
        #     "/mosaics/{mosaic_id}",
        #     status_code=HTTP_204_NO_CONTENT,
        #     responses={
        #         HTTP_204_NO_CONTENT: {"description": "Updated a mosaic"},
        #         HTTP_404_NOT_FOUND: {"description": "Mosaic with ID not found"},
        #         HTTP_500_INTERNAL_SERVER_ERROR: {
        #             "description": "Mosaic could not be updated"
        #         },
        #     },
        # )
        # async def put_mosaic(
        #     mosaic_id: str,
        #     request: Request,
        #     content_type: Optional[str] = Header(None),
        # ) -> None:
        #     """Update an existing MosaicJSON"""

        #     if not await retrieve(mosaic_id):
        #         raise HTTPException(
        #             HTTP_404_NOT_FOUND, "Error: mosaic with given ID does not exist."
        #         )

        #     try:
        #         mosaicjson = await populate_mosaicjson(request, content_type)
        #         await store(mosaic_id, mosaicjson, overwrite=True)
        #     except StoreException:
        #         raise HTTPException(
        #             HTTP_404_NOT_FOUND, "Error: mosaic with given ID does not exist."
        #         )
        #     except Exception:
        #         raise HTTPException(
        #             HTTP_500_INTERNAL_SERVER_ERROR, "Error: could not update mosaic."
        #         )
        #
        #     return

        # note: cogeo-mosaic doesn't clear the cache on write/delete, so these will stay until the TTL expires
        # https://github.com/developmentseed/cogeo-mosaic/issues/176
        # @self.router.delete(
        #     "/mosaics/{mosaic_id}", status_code=HTTP_204_NO_CONTENT,
        # )
        # async def delete_mosaic(mosaic_id: str) -> None:
        #     """Delete an existing MosaicJSON"""

        #     if not await retrieve(mosaic_id):
        #         raise HTTPException(
        #             HTTP_404_NOT_FOUND, "Error: mosaic with given ID does not exist."
        #         )

        #     try:
        #         await delete(mosaic_id)
        #     except UnsupportedOperationException:
        #         raise HTTPException(
        #             HTTP_405_METHOD_NOT_ALLOWED,
        #             "Error: mosaic with given ID cannot be deleted because the datastore does not support it.",
        #         )

        # derived from cogeo-xyz
        @self.router.get(
            r"/mosaics/{mosaic_id}/tiles/{z}/{x}/{y}", **img_endpoint_params
        )
        @self.router.get(
            r"/mosaics/{mosaic_id}/tiles/{z}/{x}/{y}.{format}", **img_endpoint_params
        )
        @self.router.get(
            r"/mosaics/{mosaic_id}/tiles/{z}/{x}/{y}@{scale}x", **img_endpoint_params
        )
        @self.router.get(
            r"/mosaics/{mosaic_id}/tiles/{z}/{x}/{y}@{scale}x.{format}",
            **img_endpoint_params,
        )
        async def tile(
            mosaic_id: str,
            z: int = Path(..., ge=0, le=30, description="Mercator tiles's zoom level"),
            x: int = Path(..., description="Mercator tiles's column"),
            y: int = Path(..., description="Mercator tiles's row"),
            scale: Annotated[
                conint(gt=0, lt=4), "Tile size scale. 1=256x256, 2=512x512..."
            ] = 1,
            format: Annotated[
                ImageType,
                "Output image type. Default is auto.",
            ] = None,
            layer_params=Depends(self.layer_dependency),
            dataset_params=Depends(self.dataset_dependency),
            render_params=Depends(self.render_dependency),
            colormap=Depends(self.colormap_dependency),
            pixel_selection: PixelSelectionMethod = Query(
                PixelSelectionMethod.first, description="Pixel selection method."
            ),
            env=Depends(self.environment_dependency),
            reader_params=Depends(self.reader_dependency),
        ):
            """Create map tile from a mosaic."""

            try:
                with rasterio.Env(**env):
                    (content, data_assets, img_format, timings) = await wait_for(
                        asyncio.get_running_loop().run_in_executor(
                            None,  # executor
                            render_tile,  # func
                            mk_src_path(mosaic_id),
                            z,
                            x,
                            y,
                            scale,
                            format,
                            layer_params,
                            dataset_params,
                            render_params,
                            colormap,
                            pixel_selection,
                            reader_params,
                        ),
                        30,  # todo: ???
                    )
            except asyncio.TimeoutError as e:
                raise HTTPException(
                    HTTP_500_INTERNAL_SERVER_ERROR,
                    "Error: timeout executing rendering tile.",
                ) from e

            headers: Dict[str, str] = {}

            if OptionalHeader.server_timing in self.optional_headers:
                headers["Server-Timing"] = ", ".join(
                    [f"{name};dur={time}" for (name, time) in timings]
                )

            if OptionalHeader.x_assets in self.optional_headers:
                headers["X-Assets"] = ",".join(data_assets)

            return Response(content, media_type=img_format.mediatype, headers=headers)

        @self.router.get(
            "/mosaics/{mosaic_id}/WMTSCapabilities.xml", response_class=XMLResponse
        )
        def wmts(
            request: Request,
            mosaic_id: str,
            tile_format: ImageType = Query(
                ImageType.png, description="Output image type. Default is png."
            ),
            tile_scale: int = Query(
                1, gt=0, lt=4, description="Tile size scale. 1=256x256, 2=512x512..."
            ),
            minzoom: Optional[int] = Query(
                None, description="Overwrite default minzoom."
            ),
            maxzoom: Optional[int] = Query(
                None, description="Overwrite default maxzoom."
            ),
            layer_params=Depends(self.layer_dependency),  # noqa
            dataset_params=Depends(self.dataset_dependency),  # noqa
            render_params=Depends(self.render_dependency),  # noqa
            colormap=Depends(self.colormap_dependency),  # noqa
            pixel_selection: PixelSelectionMethod = Query(
                PixelSelectionMethod.first, description="Pixel selection method."
            ),  # noqa
        ):
            """OGC WMTS endpoint."""

            tiles_url = self.url_for(
                request,
                "tile",
                **{
                    "mosaic_id": mosaic_id,
                    "z": "{TileMatrix}",
                    "x": "{TileCol}",
                    "y": "{TileRow}",
                    "scale": tile_scale,
                    "format": tile_format.value,
                },
            )

            q = dict(request.query_params)
            q.pop("tile_format", None)
            q.pop("tile_scale", None)
            q.pop("minzoom", None)
            q.pop("maxzoom", None)
            q.pop("SERVICE", None)
            q.pop("REQUEST", None)
            qs = urlencode(list(q.items()))
            tiles_url += f"?{qs}"

            mosaic_uri = mk_src_path(mosaic_id)

            with self.reader(mosaic_uri) as src_dst:
                bounds = src_dst.bounds
                minzoom = minzoom if minzoom is not None else src_dst.minzoom
                maxzoom = maxzoom if maxzoom is not None else src_dst.maxzoom

            tms = morecantile.tms.get("WebMercatorQuad")

            tileMatrix = []
            for zoom in range(minzoom, maxzoom + 1):
                matrix = tms.matrix(zoom)
                tm = f"""
                        <TileMatrix>
                            <ows:Identifier>{matrix.id}</ows:Identifier>
                            <ScaleDenominator>{matrix.scaleDenominator}</ScaleDenominator>
                            <TopLeftCorner>{matrix.pointOfOrigin[0]} {matrix.pointOfOrigin[1]}</TopLeftCorner>
                            <TileWidth>{matrix.tileWidth}</TileWidth>
                            <TileHeight>{matrix.tileHeight}</TileHeight>
                            <MatrixWidth>{matrix.matrixWidth}</MatrixWidth>
                            <MatrixHeight>{matrix.matrixHeight}</MatrixHeight>
                        </TileMatrix>"""
                tileMatrix.append(tm)

            return self.templates.TemplateResponse(
                "wmts.xml",
                {
                    "request": request,
                    "tiles_endpoint": tiles_url,
                    "bounds": bounds,
                    "tileMatrix": tileMatrix,
                    "tms": tms,
                    "title": "Cloud Optimized GeoTIFF",
                    "layer_name": "cogeo",
                    "media_type": tile_format.mediatype,
                },
                media_type=MediaType.xml.value,
            )

        ###################

        #####################
        # auxiliary methods #
        #####################

        def render_tile(
            mosaic_uri: str,
            z: int,
            x: int,
            y: int,
            scale: int,
            format: ImageType,
            layer_params,
            dataset_params,
            render_params,
            colormap,
            pixel_selection: PixelSelectionMethod,
            reader_params,
        ) -> Tuple[bytes, Any, ImageType, List[Tuple[str, float]]]:
            """Create map tile from a COG."""
            timings = []

            tilesize = scale * 256

            threads = int(os.getenv("MOSAIC_CONCURRENCY", MAX_THREADS))
            with Timer() as t:
                with self.reader(
                    mosaic_uri,
                    reader=self.dataset_reader,
                    reader_options={**reader_params},
                ) as src_dst:
                    mosaic_read = t.from_start
                    timings.append(("mosaicread", round(mosaic_read * 1000, 2)))

                    data, _ = src_dst.tile(
                        x,
                        y,
                        z,
                        pixel_selection,
                        threads=threads,
                        tilesize=tilesize,
                    )
            timings.append(("dataread", round((t.elapsed - mosaic_read) * 1000, 2)))

            if not format:
                format = ImageType.jpeg if data.mask.all() else ImageType.png

            with Timer() as t:
                image = data.post_process()
            timings.append(("postprocess", round(t.elapsed * 1000, 2)))

            with Timer() as t:
                content = image.render(
                    img_format=format.driver,
                    colormap=colormap,
                    **format.profile,
                )
            timings.append(("format", round(t.elapsed * 1000, 2)))

            return content, data.assets, format, timings

        async def mosaicjson_from_urls(urisrb: UrisRequestBody) -> MosaicJSON:

            if len(urisrb.urls) > MAX_ITEMS:
                raise HTTPException(
                    HTTP_400_BAD_REQUEST,
                    f"Error: a maximum of {MAX_ITEMS} URLs can be mosaiced.",
                )

            try:
                mosaicjson = await wait_for(
                    asyncio.get_running_loop().run_in_executor(
                        None,  # executor
                        lambda: MosaicJSON.from_urls(
                            urls=urisrb.urls,
                            minzoom=urisrb.minzoom,
                            maxzoom=urisrb.maxzoom,
                            max_threads=int(
                                os.getenv("MOSAIC_CONCURRENCY", MAX_THREADS)
                            ),  # todo
                        ),
                    ),
                    20,
                )
            except asyncio.TimeoutError as e:
                raise HTTPException(
                    HTTP_500_INTERNAL_SERVER_ERROR,
                    "Error: timeout reading URLs and generating MosaicJSON definition",
                ) from e

            if mosaicjson is None:
                raise HTTPException(
                    HTTP_500_INTERNAL_SERVER_ERROR,
                    "Error: could not extract mosaic data",
                )

            mosaicjson.name = urisrb.name
            mosaicjson.description = urisrb.description
            mosaicjson.attribution = urisrb.attribution
            mosaicjson.version = urisrb if urisrb.version else "0.0.1"

            return mosaicjson

        async def mosaicjson_from_stac_api_query(  # noqa: C901
            req: StacApiQueryRequestBody,
        ) -> MosaicJSON:
            """Create a mosaic for the given parameters"""

            if not req.stac_api_root:
                raise HTTPException(
                    HTTP_400_BAD_REQUEST,
                    "Error: stac_api_root field must be non-empty.",
                )

            try:
                try:
                    features = await wait_for(
                        asyncio.get_running_loop().run_in_executor(
                            None, execute_stac_search, req  # executor  # func
                        ),
                        30,
                    )
                except asyncio.TimeoutError as e:
                    raise HTTPException(
                        HTTP_500_INTERNAL_SERVER_ERROR,
                        "Error: timeout executing STAC API search.",
                    ) from e
                except TooManyResultsException as e:
                    raise HTTPException(
                        HTTP_400_BAD_REQUEST,
                        f"Error: too many results from STAC API Search: {e}",
                    ) from e

                if not features:
                    raise HTTPException(
                        HTTP_500_INTERNAL_SERVER_ERROR,
                        "Error: STAC API Search returned no results.",
                    )

                try:
                    mosaicjson = await wait_for(
                        asyncio.get_running_loop().run_in_executor(
                            None,
                            extract_mosaicjson_from_features,
                            features,
                            req.asset_name if req.asset_name else "visual",
                        ),
                        60,  # todo: how much time should/can it take?
                    )
                except asyncio.TimeoutError as e:
                    raise HTTPException(
                        HTTP_500_INTERNAL_SERVER_ERROR,
                        "Error: timeout reading a COG asset and generating MosaicJSON definition",
                    ) from e

                if mosaicjson is None:
                    raise HTTPException(
                        HTTP_500_INTERNAL_SERVER_ERROR,
                        "Error: could not extract mosaic data",
                    )

                mosaicjson.name = req.name
                mosaicjson.description = req.description
                mosaicjson.attribution = req.attribution
                mosaicjson.version = req if req.version else "0.0.1"

                return mosaicjson

            except HTTPException as e:
                raise e
            except Exception as e:
                raise HTTPException(
                    HTTP_500_INTERNAL_SERVER_ERROR, f"Error: {e}"
                ) from e

        MAX_ITEMS = 1000

        def execute_stac_search(mosaic_request: StacApiQueryRequestBody) -> List[dict]:
            try:
                search_result = Client.open(mosaic_request.stac_api_root).search(
                    ids=mosaic_request.ids,
                    collections=mosaic_request.collections,
                    datetime=mosaic_request.datetime,
                    bbox=mosaic_request.bbox,
                    intersects=mosaic_request.intersects,
                    query=mosaic_request.query,
                    max_items=mosaic_request.max_items
                    if mosaic_request.max_items and mosaic_request.max_items < MAX_ITEMS
                    else MAX_ITEMS,
                    limit=mosaic_request.limit if mosaic_request.limit else 100,
                )
                # matched = search_result.matched()
                # if matched > MAX_ITEMS:
                #     raise TooManyResultsException(
                #         f"too many results: {matched} Items matched, but only a maximum of {MAX_ITEMS} are allowed."
                #     )

                return list(search_result.items_as_dicts())
            except TooManyResultsException as e:
                raise e
            except Exception as e:
                raise Exception(f"STAC Search error: {e}") from e

        # assumes all assets are uniform. get the min and max zoom from the first.
        def extract_mosaicjson_from_features(
            features: List[dict], asset_name: str
        ) -> Optional[MosaicJSON]:
            if features:
                try:
                    with COGReader(asset_href(features[0], asset_name)) as cog:
                        info = cog.info()
                    return MosaicJSON.from_features(
                        features,
                        minzoom=info.minzoom,
                        maxzoom=info.maxzoom,
                        accessor=partial(asset_href, asset_name=asset_name),
                    )

                # when Item geometry is a MultiPolygon (instead of a Polygon), supermercado raises
                # handle error "local variable 'x' referenced before assignment"
                # supermercado/burntiles.py ", line 38, in _feature_extrema
                # as this method only handles Polygon, LineString, and Point :grimace:
                # https://github.com/mapbox/supermercado/issues/47
                except UnboundLocalError as e:
                    raise Exception(
                        "STAC Items likely have MultiPolygon geometry, and only Polygon is supported."
                    ) from e
                except Exception as e:
                    raise Exception(
                        f"Error extracting mosaic data from results: {e}"
                    ) from e
            else:
                return None

        # todo: make this safer in case visual doesn't exist
        # how to handle others?
        # support for selection by role?
        def asset_href(feature: dict, asset_name: str) -> str:
            if href := feature.get("assets", {}).get(asset_name, {}).get("href"):
                return href
            else:
                raise Exception(f"Asset with name '{asset_name}' could not be found.")

        def mk_src_path(mosaic_id: str) -> str:
            if mosaic_config.backend == "dynamodb://":
                return f"{mosaic_config.backend}{mosaic_config.host}:{mosaic_id}"
            else:
                return f"{mosaic_config.backend}{mosaic_config.host}/{mosaic_id}{mosaic_config.format}"

        async def store(
            mosaic_id: str, mosaicjson: MosaicJSON, env, overwrite: bool
        ) -> None:
            try:
                existing = await retrieve(mosaic_id, env)
            except Exception:
                existing = False

            if not overwrite and existing:
                raise StoreException("Attempting to create already existing mosaic")
            if overwrite and not existing:
                raise StoreException("Attempting to update non-existant mosaic")

            mosaic_uri = mk_src_path(mosaic_id)

            try:
                await wait_for(
                    asyncio.get_running_loop().run_in_executor(
                        None,  # executor
                        mosaic_write,  # func
                        mosaic_uri,
                        mosaicjson,
                        overwrite,
                    ),
                    20,
                )
            except asyncio.TimeoutError as e:
                raise HTTPException(
                    HTTP_500_INTERNAL_SERVER_ERROR,
                    "Error: timeout storing mosaic in datastore",
                ) from e

        def mosaic_write(
            mosaic_uri: str, mosaicjson: MosaicJSON, overwrite: bool
        ) -> None:
            with self.reader(mosaic_uri, mosaic_def=mosaicjson) as mosaic:
                mosaic.write(overwrite=overwrite)

        async def retrieve(
            mosaic_id: str, reader_params, include_tiles: bool = False
        ) -> Optional[MosaicJSON]:
            mosaic_uri = mk_src_path(mosaic_id)

            try:
                return await wait_for(
                    asyncio.get_running_loop().run_in_executor(
                        None,  # executor
                        read_mosaicjson_sync,  # func
                        mosaic_uri,
                        reader_params,
                        include_tiles,
                    ),
                    20,
                )
            except asyncio.TimeoutError as e:
                raise HTTPException(
                    HTTP_500_INTERNAL_SERVER_ERROR,
                    "Error: timeout retrieving mosaic from datastore.",
                ) from e
            except MosaicError:
                return None

        def read_mosaicjson_sync(
            mosaic_uri: str, reader_params, include_tiles: bool
        ) -> MosaicJSON:

            with self.reader(
                mosaic_uri,
                reader=self.dataset_reader,
                reader_options={**reader_params},
            ) as mosaic:
                mosaicjson = mosaic.mosaic_def
                if include_tiles and isinstance(mosaic, DynamoDBBackend):
                    keys = (mosaic._fetch_dynamodb(qk) for qk in mosaic._quadkeys)
                    mosaicjson.tiles = {x["quadkey"]: x["assets"] for x in keys}
                return mosaicjson

        async def delete(mosaic_id: str) -> None:
            mosaic_uri = mk_src_path(mosaic_id)

            try:
                await wait_for(
                    asyncio.get_running_loop().run_in_executor(
                        None, delete_mosaicjson_sync, mosaic_uri  # executor  # func
                    ),
                    20,
                )
            except asyncio.TimeoutError as e:
                raise HTTPException(
                    HTTP_500_INTERNAL_SERVER_ERROR, "Error: timeout deleting mosaic."
                ) from e

            return

        def delete_mosaicjson_sync(mosaic_uri: str) -> None:
            with self.reader(
                mosaic_uri,
                reader=self.dataset_reader,
                **self.backend_options,
            ) as mosaic:
                if isinstance(mosaic, DynamoDBBackend):
                    mosaic.delete()  # delete is only supported by DynamoDB
                else:
                    raise UnsupportedOperationException("Delete is not supported")

        def mk_mosaic_entity(mosaic_id, self_uri):
            return MosaicEntity(
                id=mosaic_id,
                links=[
                    Link(
                        rel="self", href=self_uri, type="application/json", title="Self"
                    ),
                    Link(
                        rel="mosaicjson",
                        href=f"{self_uri}/mosaicjson",
                        type="application/json",
                        title="MosiacJSON",
                    ),
                    Link(
                        rel="tilejson",
                        href=f"{self_uri}/tilejson.json",
                        type="application/json",
                        title="TileJSON",
                    ),
                    Link(
                        rel="tiles",
                        href=f"{self_uri}/tiles/{{z}}/{{x}}/{{y}}",
                        type="application/json",
                        title="Tiles",
                    ),
                    Link(
                        rel="wmts",
                        href=f"{self_uri}/WMTSCapabilities.xml",
                        type="application/json",
                        title="WMTS",
                    ),
                ],
            )

        async def populate_mosaicjson(request, content_type):
            body_json = await request.json()
            if (
                not content_type
                or content_type == "application/json"
                or content_type == "application/json; charset=utf-8"
                or content_type == "application/vnd.titiler.mosaicjson+json"
            ):
                mosaicjson = MosaicJSON(**body_json)
            elif content_type == "application/vnd.titiler.urls+json":
                mosaicjson = await mosaicjson_from_urls(UrisRequestBody(**body_json))
            elif content_type == "application/vnd.titiler.stac-api-query+json":
                mosaicjson = await mosaicjson_from_stac_api_query(
                    StacApiQueryRequestBody(**body_json)
                )
            else:
                raise HTTPException(
                    HTTP_415_UNSUPPORTED_MEDIA_TYPE,
                    "Error: media in Content-Type header is not supported.",
                )
            return mosaicjson

    def assets(self):
        """Register /assets endpoint."""

        @self.router.get(
            "/{minx},{miny},{maxx},{maxy}/assets",
            responses={200: {"description": "Return list of COGs in bounding box"}},
        )
        def assets_for_bbox(
            minx: Annotated[float, Path(description="Bounding box min X")],
            miny: Annotated[float, Path(description="Bounding box min Y")],
            maxx: Annotated[float, Path(description="Bounding box max X")],
            maxy: Annotated[float, Path(description="Bounding box max Y")],
            src_path=Depends(self.path_dependency),
            coord_crs=Depends(CoordCRSParams),
            backend_params=Depends(self.backend_dependency),
            reader_params=Depends(self.reader_dependency),
            env=Depends(self.environment_dependency),
        ):
            """Return a list of assets which overlap a bounding box"""
            with rasterio.Env(**env):
                with self.reader(
                    src_path,
                    reader=self.dataset_reader,
                    reader_options={**reader_params},
                    **backend_params,
                ) as src_dst:
                    return src_dst.assets_for_bbox(
                        minx,
                        miny,
                        maxx,
                        maxy,
                        coord_crs=coord_crs or WGS84_CRS,
                    )

        @self.router.get(
            "/{lon},{lat}/assets",
            responses={200: {"description": "Return list of COGs"}},
        )
        def assets_for_lon_lat(
            lon: Annotated[float, Path(description="Longitude")],
            lat: Annotated[float, Path(description="Latitude")],
            src_path=Depends(self.path_dependency),
            coord_crs=Depends(CoordCRSParams),
            backend_params=Depends(self.backend_dependency),
            reader_params=Depends(self.reader_dependency),
            env=Depends(self.environment_dependency),
        ):
            """Return a list of assets which overlap a point"""
            with rasterio.Env(**env):
                with self.reader(
                    src_path,
                    reader=self.dataset_reader,
                    reader_options={**reader_params},
                    **backend_params,
                ) as src_dst:
                    return src_dst.assets_for_point(
                        lon,
                        lat,
                        coord_crs=coord_crs or WGS84_CRS,
                    )

        @self.router.get(
            "/{z}/{x}/{y}/assets",
            responses={200: {"description": "Return list of COGs"}},
        )
        @self.router.get(
            "/{tileMatrixSetId}/{z}/{x}/{y}/assets",
            responses={200: {"description": "Return list of COGs"}},
        )
        def assets_for_tile(
            z: Annotated[
                int,
                Path(
                    description="Identifier (Z) selecting one of the scales defined in the TileMatrixSet and representing the scaleDenominator the tile.",
                ),
            ],
            x: Annotated[
                int,
                Path(
                    description="Column (X) index of the tile on the selected TileMatrix. It cannot exceed the MatrixHeight-1 for the selected TileMatrix.",
                ),
            ],
            y: Annotated[
                int,
                Path(
                    description="Row (Y) index of the tile on the selected TileMatrix. It cannot exceed the MatrixWidth-1 for the selected TileMatrix.",
                ),
            ],
            tileMatrixSetId: Annotated[
                Literal[tuple(self.supported_tms.list())],
                f"Identifier selecting one of the TileMatrixSetId supported (default: '{self.default_tms}')",
            ] = self.default_tms,
            src_path=Depends(self.path_dependency),
            backend_params=Depends(self.backend_dependency),
            reader_params=Depends(self.reader_dependency),
            env=Depends(self.environment_dependency),
        ):
            """Return a list of assets which overlap a given tile"""
            tms = self.supported_tms.get(tileMatrixSetId)
            with rasterio.Env(**env):
                with self.reader(
                    src_path,
                    tms=tms,
                    reader=self.dataset_reader,
                    reader_options={**reader_params},
                    **backend_params,
                ) as src_dst:
                    return src_dst.assets_for_tile(x, y, z)<|MERGE_RESOLUTION|>--- conflicted
+++ resolved
@@ -24,20 +24,14 @@
 from morecantile import tms as morecantile_tms
 from morecantile.defaults import TileMatrixSets
 from pydantic import conint
-<<<<<<< HEAD
 from pystac_client import Client
 from rio_tiler.constants import MAX_THREADS, WGS84_CRS
 from rio_tiler.io import BaseReader, COGReader, MultiBandReader, MultiBaseReader, Reader
-=======
-from rio_tiler.constants import MAX_THREADS, WGS84_CRS
-from rio_tiler.io import BaseReader, MultiBandReader, MultiBaseReader, Reader
->>>>>>> e9ded402
 from rio_tiler.models import Bounds
 from rio_tiler.mosaic.methods import PixelSelectionMethod
 from rio_tiler.mosaic.methods.base import MosaicMethodBase
 from starlette.requests import Request
 from starlette.responses import HTMLResponse, Response
-<<<<<<< HEAD
 from starlette.status import (
     HTTP_200_OK,
     HTTP_201_CREATED,
@@ -48,8 +42,6 @@
     HTTP_500_INTERNAL_SERVER_ERROR,
 )
 
-from titiler.core.dependencies import CoordCRSParams, DefaultDependency
-=======
 from typing_extensions import Annotated
 
 from titiler.core.dependencies import (
@@ -58,14 +50,13 @@
     CoordCRSParams,
     DefaultDependency,
 )
->>>>>>> e9ded402
+
 from titiler.core.factory import BaseTilerFactory, img_endpoint_params
 from titiler.core.models.mapbox import TileJSON
 from titiler.core.resources.enums import ImageType, MediaType, OptionalHeader
 from titiler.core.resources.responses import GeoJSONResponse, JSONResponse, XMLResponse
 from titiler.core.utils import render_image
 from titiler.mosaic.models.responses import Point
-<<<<<<< HEAD
 from titiler.mosaic.resources.models import (
     Link,
     MosaicEntity,
@@ -105,13 +96,6 @@
         """Return time elapsed from start."""
         return time.time() - self.start
 
-
-if sys.version_info >= (3, 9):
-    from typing import Annotated  # pylint: disable=no-name-in-module
-else:
-    from typing_extensions import Annotated
-=======
->>>>>>> e9ded402
 
 
 def PixelSelectionParams(
@@ -350,30 +334,10 @@
             layer_params=Depends(self.layer_dependency),
             dataset_params=Depends(self.dataset_dependency),
             pixel_selection=Depends(self.pixel_selection_dependency),
-<<<<<<< HEAD
-            buffer: Annotated[
-                Optional[float],
-                Query(
-                    gt=0,
-                    title="Tile buffer.",
-                    description="Buffer on each side of the given tile. It must be a multiple of `0.5`. Output **tilesize** will be expanded to `tilesize + 2 * buffer` (e.g 0.5 = 257x257, 1.0 = 258x258).",
-                ),
-            ] = None,
-            post_process=Depends(self.process_dependency),
-            rescale=Depends(self.rescale_dependency),
-            color_formula: Annotated[
-                Optional[str],
-                Query(
-                    title="Color Formula",
-                    description="rio-color formula (info: https://github.com/mapbox/rio-color)",
-                ),
-            ] = None,
-=======
             buffer=Depends(BufferParams),
             post_process=Depends(self.process_dependency),
             rescale=Depends(self.rescale_dependency),
             color_formula=Depends(ColorFormulaParams),
->>>>>>> e9ded402
             colormap=Depends(self.colormap_dependency),
             render_params=Depends(self.render_dependency),
             backend_params=Depends(self.backend_dependency),
@@ -489,30 +453,10 @@
             layer_params=Depends(self.layer_dependency),
             dataset_params=Depends(self.dataset_dependency),
             pixel_selection=Depends(self.pixel_selection_dependency),
-<<<<<<< HEAD
-            buffer: Annotated[
-                Optional[float],
-                Query(
-                    gt=0,
-                    title="Tile buffer.",
-                    description="Buffer on each side of the given tile. It must be a multiple of `0.5`. Output **tilesize** will be expanded to `tilesize + 2 * buffer` (e.g 0.5 = 257x257, 1.0 = 258x258).",
-                ),
-            ] = None,
-            post_process=Depends(self.process_dependency),
-            rescale=Depends(self.rescale_dependency),
-            color_formula: Annotated[
-                Optional[str],
-                Query(
-                    title="Color Formula",
-                    description="rio-color formula (info: https://github.com/mapbox/rio-color)",
-                ),
-            ] = None,
-=======
             buffer=Depends(BufferParams),
             post_process=Depends(self.process_dependency),
             rescale=Depends(self.rescale_dependency),
             color_formula=Depends(ColorFormulaParams),
->>>>>>> e9ded402
             colormap=Depends(self.colormap_dependency),
             render_params=Depends(self.render_dependency),
             backend_params=Depends(self.backend_dependency),
@@ -602,28 +546,9 @@
             layer_params=Depends(self.layer_dependency),
             dataset_params=Depends(self.dataset_dependency),
             pixel_selection=Depends(self.pixel_selection_dependency),
-<<<<<<< HEAD
-            buffer: Annotated[
-                Optional[float],
-                Query(
-                    gt=0,
-                    title="Tile buffer.",
-                    description="Buffer on each side of the given tile. It must be a multiple of `0.5`. Output **tilesize** will be expanded to `tilesize + 2 * buffer` (e.g 0.5 = 257x257, 1.0 = 258x258).",
-                ),
-            ] = None,
-            rescale=Depends(self.rescale_dependency),
-            color_formula: Annotated[
-                Optional[str],
-                Query(
-                    title="Color Formula",
-                    description="rio-color formula (info: https://github.com/mapbox/rio-color)",
-                ),
-            ] = None,
-=======
             buffer=Depends(BufferParams),
             rescale=Depends(self.rescale_dependency),
             color_formula=Depends(ColorFormulaParams),
->>>>>>> e9ded402
             colormap=Depends(self.colormap_dependency),
             render_params=Depends(self.render_dependency),
             backend_params=Depends(self.backend_dependency),
@@ -681,30 +606,6 @@
                 Optional[int],
                 Query(description="Overwrite default maxzoom."),
             ] = None,
-<<<<<<< HEAD
-            layer_params=Depends(self.layer_dependency),  # noqa
-            dataset_params=Depends(self.dataset_dependency),  # noqa
-            pixel_selection=Depends(self.pixel_selection_dependency),  # noqa
-            buffer: Annotated[
-                Optional[float],
-                Query(
-                    gt=0,
-                    title="Tile buffer.",
-                    description="Buffer on each side of the given tile. It must be a multiple of `0.5`. Output **tilesize** will be expanded to `tilesize + 2 * buffer` (e.g 0.5 = 257x257, 1.0 = 258x258).",
-                ),
-            ] = None,
-            post_process=Depends(self.process_dependency),  # noqa
-            rescale=Depends(self.rescale_dependency),  # noqa
-            color_formula: Annotated[
-                Optional[str],
-                Query(
-                    title="Color Formula",
-                    description="rio-color formula (info: https://github.com/mapbox/rio-color)",
-                ),
-            ] = None,
-            colormap=Depends(self.colormap_dependency),  # noqa
-            render_params=Depends(self.render_dependency),  # noqa
-=======
             layer_params=Depends(self.layer_dependency),
             dataset_params=Depends(self.dataset_dependency),
             pixel_selection=Depends(self.pixel_selection_dependency),
@@ -714,7 +615,6 @@
             color_formula=Depends(ColorFormulaParams),
             colormap=Depends(self.colormap_dependency),
             render_params=Depends(self.render_dependency),
->>>>>>> e9ded402
             backend_params=Depends(self.backend_dependency),
             reader_params=Depends(self.reader_dependency),
             env=Depends(self.environment_dependency),

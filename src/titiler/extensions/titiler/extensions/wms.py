--- conflicted
+++ resolved
@@ -3,11 +3,7 @@
 import sys
 from dataclasses import dataclass, field
 from enum import Enum
-<<<<<<< HEAD
-from typing import Any, Dict, List, Optional
-=======
 from typing import Any, Dict, List
->>>>>>> e9ded402
 from urllib.parse import urlencode
 
 import jinja2
@@ -282,17 +278,7 @@
             dataset_params=Depends(factory.dataset_dependency),
             post_process=Depends(factory.process_dependency),
             rescale=Depends(RescalingParams),
-<<<<<<< HEAD
-            color_formula: Annotated[
-                Optional[str],
-                Query(
-                    title="Color Formula",
-                    description="rio-color formula (info: https://github.com/mapbox/rio-color)",
-                ),
-            ] = None,
-=======
             color_formula=Depends(ColorFormulaParams),
->>>>>>> e9ded402
             colormap=Depends(factory.colormap_dependency),
             reader_params=Depends(factory.reader_dependency),
             env=Depends(factory.environment_dependency),
@@ -542,15 +528,10 @@
                 if colormap:
                     image = image.apply_colormap(colormap)
 
-<<<<<<< HEAD
-                content = image.render(
-                    img_format=format.driver,
-=======
                 content, media_type = render_image(
                     image,
                     output_format=format,
                     colormap=colormap,
->>>>>>> e9ded402
                     add_mask=transparent,
                 )
                 return Response(content, media_type=media_type)
